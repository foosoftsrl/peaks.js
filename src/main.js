--- conflicted
+++ resolved
@@ -31,12 +31,8 @@
     this.options = {
 
       /**
-<<<<<<< HEAD
-       * Array of scale factors (samples per pixel) for the stepped zoom levels (big >> small)
-=======
-       * Array of scale factors (samples per pixel) for the zoom levels
+       * Array of scale factors (samples per pixel) for the stepped zoom levels
        * (big >> small)
->>>>>>> c8a90804
        */
       zoomLevels:            [512, 1024, 2048, 4096],
 
@@ -201,21 +197,20 @@
       /**
        * Use animation on zoom - only relevant if zoom mode is 'stepped'
        */
-<<<<<<< HEAD
       zoomAdapter: 'animated',
 
       /**
-       * Which mode of zoom to use? 
+       * Which mode of zoom to use?
        *
        * The default is 'stepped', which tells Peaks to use the original ZoomView (with static or animated adapters)
-       * A value of 'continuous' tells Peaks to use the new continuous ZoomView 
-       * 
+       * A value of 'continuous' tells Peaks to use the new continuous ZoomView
+       *
        */
       zoomMode: 'stepped',
 
       /**
        * The initial zoom level to work with
-       * 
+       *
        */
       initialZoomLevel: 0,
 
@@ -226,28 +221,23 @@
        * If choosing to specify a value, 15 would be a sensible minimum
        */
       continuousZoomCacheSize: null,
-      
-     /**
-      * Should we use the new editable overview that allows the user to adjust the zoom level with drag handles
-      */
-     showEditableOverview: false,
-
-     /**
-      * Whether the editable overview should start in maximized state
-      */
-     editableOverviewIsMaximized: true,
-
-     /**
-      * How segment shapes should be drawn - defaults to wave, other option is 'rect'
-      *
-      * 'wave' is slightly inaccurate when using the continuous zoom style
-      */
-     segmentStyle: 'wave'
-
-     
-=======
-      zoomAdapter: 'animated'
->>>>>>> c8a90804
+
+      /**
+       * Should we use the new editable overview that allows the user to adjust the zoom level with drag handles
+       */
+      showEditableOverview: false,
+
+      /**
+       * Whether the editable overview should start in maximized state
+       */
+      editableOverviewIsMaximized: true,
+
+      /**
+       * How segment shapes should be drawn - defaults to wave, other option is 'rect'
+       *
+       * 'wave' is slightly inaccurate when using the continuous zoom style
+       */
+      segmentStyle: 'wave'
     };
 
     /**
@@ -534,43 +524,43 @@
       }
     },
 
-<<<<<<< HEAD
     /**
-     * Zoom API - a proxy for the currently user zoom mode
-     * 
+     * Zoom API - a proxy for the current user zoom mode
      */
     zoom: {
-      get: function () {
+      get: function() {
         // should current be one of 'stepped' or 'continuous'
         var zoomMode = this.options.zoomMode;
 
         // check to see if an invalid zoom mode was specified
-        if (this[zoomMode + "_zoom"] === undefined) {
-          throw new Error("Invalid zoomModel: " + zoomMode);
+        if (this[zoomMode + '_zoom'] === undefined) {
+          throw new Error('Invalid zoomMode: ' + zoomMode);
         }
-        return this[zoomMode + "_zoom"];
+
+        return this[zoomMode + '_zoom'];
       }
     },
 
     /**
      * Continuous Zoom API
      */
-    continuous_zoom:     {
-      get: function () {
+    continuous_zoom: {
+      get: function() {
         var self = this;
+
         return {
 
           /**
            * Zoom in one level
            */
-          zoomIn: function () {
+          zoomIn: function() {
             self.continuous_zoom.zoomTo(self.currentZoomLevel + 0.1, true);
           },
 
           /**
            * Zoom out one level
            */
-          zoomOut: function () {
+          zoomOut: function() {
             self.continuous_zoom.zoomTo(self.currentZoomLevel - 0.1, true);
           },
 
@@ -578,10 +568,10 @@
            * Sets the current zoom value
            *
            * @param {number} zoomValue - between 0 and 1
-           * @param {bool} ease - whether or not the zoom should ease into position (true), or whether it should be instant (false)
-           */
-          zoomTo: function (zoomValue, ease) { 
-
+           * @param {bool} ease - whether or not the zoom should ease into position (true),
+           * or whether it should be instant (false)
+           */
+          zoomTo: function(zoomValue, ease) {
             // clamp the input
             if (zoomValue > 1) {
               zoomValue = 1;
@@ -591,47 +581,45 @@
               zoomValue = 0;
             }
 
-
             // if we want to ease the transition...
             if (ease) {
-
               var EASE_VALUE = 3;
 
               // we're easing, so we need to requestAnimationFrame and move in steps
-              
-               // start and end points of the zoom
-              var finalZoomValue = zoomValue; 
+
+              // start and end points of the zoom
+              var finalZoomValue = zoomValue;
               var currentZoomValue = self.currentZoomLevel;
 
               // store the zoom value we're moving to
               self.currentZoomLevel = zoomValue;
 
-              var step = function () {
+              function step() {
                 currentZoomValue += (finalZoomValue - currentZoomValue) / EASE_VALUE;
+
                 // send out the interim zoom value
-                // 
-                self.emit("zoom.change", currentZoomValue);
+                self.emit('zoom.change', currentZoomValue);
 
                 // if we're not close enough to the final position,
                 // repeat the process next frame
                 if (Math.abs(currentZoomValue - finalZoomValue) > 0.001) {
                   self.rafPointer = window.requestAnimationFrame(step);
                 }
-              
-              };
+              }
+
               // cancel any existing requests...
               window.cancelAnimationFrame(self.rafPointer);
               // call the first step of the ease
-              step ();
-            } else {
+              step();
+            }
+            else {
               // change immediately
               self.currentZoomLevel = zoomValue;
-              self.emit("zoom.change", zoomValue);
+              self.emit('zoom.change', zoomValue);
             }
-
-          },
-
-          getMaximumScaleFactor: function () {
+          },
+
+          getMaximumScaleFactor: function() {
             return 512;
           },
 
@@ -640,27 +628,18 @@
            *
            * @returns {number}
            */
-          getZoom: function () {
+          getZoom: function() {
             return self.currentZoomLevel;
           }
-
         };
       }
     },
 
-=======
->>>>>>> c8a90804
     /**
      * Stepped Zoom API
      */
-<<<<<<< HEAD
-    stepped_zoom:     {
-      get: function () {
-=======
-
-    zoom: {
+    stepped_zoom: {
       get: function() {
->>>>>>> c8a90804
         var self = this;
 
         return {
@@ -668,25 +647,15 @@
           /**
            * Zoom in one level
            */
-<<<<<<< HEAD
-          zoomIn: function () {
+          zoomIn: function() {
             self.stepped_zoom.setZoom(self.currentZoomLevel - 1);
-=======
-          zoomIn: function() {
-            self.zoom.setZoom(self.currentZoomLevel - 1);
->>>>>>> c8a90804
           },
 
           /**
            * Zoom out one level
            */
-<<<<<<< HEAD
-          zoomOut: function () {
+          zoomOut: function() {
             self.stepped_zoom.setZoom(self.currentZoomLevel + 1);
-=======
-          zoomOut: function() {
-            self.zoom.setZoom(self.currentZoomLevel + 1);
->>>>>>> c8a90804
           },
 
           /**
